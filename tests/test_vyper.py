import argparse
import json
import os
import tempfile
import unittest

import pytoml as toml
import vyper
import yaml
from builtins import str as text
from vyper import errors

try:
    FileNotFoundError
except NameError:
    FileNotFoundError = OSError

yaml_duplicate_in_nested = """
sweet:
  home:
    alabama: yeap
  job:
    alabama: noway
"""

yaml_example = """Hacker: true
name: steve
hobbies:
- skateboarding
- snowboarding
- go
clothing:
  jacket: leather
  trousers: denim
  pants:
    size: large
age: 35
eyes : brown
beard: true"""

toml_example = """title = "TOML Example"
[owner]
organization = "MongoDB"
Bio = "MongoDB Chief Developer Advocate & Hacker at Large"
dob = 1979-05-27T07:32:00Z # First class dates? Why not?"""

json_example = {
    "id": "0001",
    "type": "donut",
    "name": "Cake",
    "ppu": 0.55,
    "batters": {
        "batter": [
            {"type": "Regular"},
            {"type": "Chocolate"},
            {"type": "Blueberry"},
            {"type": "Devil's Food"}
        ]
    },
    "icings": {
        "regular": {
            "types": ["plain", "glazed"]
        },
        "premium": {
            "types": ["passionfruit", "chocolate"]
        }
    }
}

json_camel_case_example = {
    "Id": "0001",
    "Type": "donut",
    "Name": "Cake",
    "PPU": 0.55,
    "Batters": {
        "Batter": [
            {"Type": "Regular"},
            {"Type": "Chocolate"},
            {"Type": "Blueberry"},
            {"Type": "Devil's Food"},
        ],
    },
    "Prices": [
        "0.42",
        "0.82",
    ],
    "Icings": {
        "Regular": {
            "Types": ["plain", "glazed"]
        },
        "Premium": {
            "Types": ["passionfruit", "chocolate"]
        }
    }
}


class TestVyper(unittest.TestCase):
    def setUp(self):
        self.v = vyper.Vyper()
        self.v.parse_argv_disabled = True

    def _init_configs(self):
        self.v.set_config_type("yaml")
        r = yaml.safe_dump(text(yaml_example))
        self.v._unmarshall_reader(r, self.v._config)

        self.v.set_config_type("json")
        r = json.dumps(json_example)
        self.v._unmarshall_reader(r, self.v._config)

        self.v.set_config_type("toml")
        r = toml.loads(toml_example)
        self.v._unmarshall_reader(r, self.v._config)

    def _init_yaml(self):
        self.v.set_config_type("yaml")
        r = yaml.safe_dump(yaml_example)
        self.v._unmarshall_reader(r, self.v._config)

    def _init_json(self, fixture=None):
        self.v.set_config_type("json")
        r = json.dumps(fixture or json_example)
        self.v._unmarshall_reader(r, self.v._config)

    def _init_toml(self):
        self.v.set_config_type("toml")
        r = toml.loads(toml_example)
        self.v._unmarshall_reader(r, self.v._config)

    def _init_dirs(self):
        test_dirs = ["a a", "b", "D_"]
        config = "improbable"
        root = tempfile.mkdtemp()

        def cleanup():
            try:
                os.removedirs(root)
            except (FileNotFoundError, OSError):
                pass

        os.chdir(root)

        for dir_ in test_dirs:
            os.mkdir(dir_, 0o0750)

            f = "{0}.toml".format(config)
            flags = os.O_WRONLY | os.O_CREAT
            rel_path = "{0}/{1}".format(dir_, f)
            abs_file_path = os.path.join(root, rel_path)
            with os.fdopen(os.open(abs_file_path, flags, 0o0640), "w") as fp:
                fp.write("key = \"value is {0}\"\n".format(dir_))

        return root, config, cleanup

    def test_basics(self):
        self.v.set_config_file("/tmp/config.yaml")
        self.assertEqual("/tmp/config.yaml", self.v._get_config_file())

    def test_default(self):
        self.v.set_default("age", 45)
        self.assertEqual(45, self.v.get("age"))

        self.v.set_default("clothing.jacket", "slacks")
        self.assertEqual("slacks", self.v.get("clothing.jacket"))

    def test_unmarshalling(self):
        self.v.set_config_type("yaml")
        r = yaml.safe_dump(yaml_example)
        self.v._unmarshall_reader(r, self.v._config)
        self.assertTrue(self.v.in_config("name"))
        self.assertFalse(self.v.in_config("state"))
        self.assertEqual("steve", self.v.get("name"))
        self.assertEqual(35, self.v.get("age"))

    def test_yaml_duplication_nested(self):
        self.v.set_config_type("yaml")
        r = yaml.safe_dump(yaml_duplicate_in_nested)
        self.v._unmarshall_reader(r, self.v._config)
        self.assertEqual("yeap", self.v.get("sweet.home.alabama"))
        self.assertEqual("noway", self.v.get("sweet.job.alabama"))

    def test_override(self):
        self.v.set("age", 40)
        self.assertEqual(40, self.v.get("age"))

    def test_bind_args(self):
        arg_set = argparse.ArgumentParser()

        test_values = {
            "host": "localhost",
            "port": "6060",
            "endpoint": "/public"
        }

        for name, value in test_values.items():
            arg_set.add_argument("--" + name, default=value)

        self.v.bind_args(arg_set)

        for name, value in test_values.items():
            self.assertEqual(self.v.get(name), value)

    def test_bind_arg(self):
        arg_set = argparse.ArgumentParser()
        arg_set.add_argument("--testflag", default="testing")
        args = arg_set.parse_known_args()

        self.v.bind_arg("testvalue", vars(args[0])["testflag"])

        self.assertEqual("testing", self.v.get("testvalue"))

    def test_args_with_value(self):
        fp = argparse.ArgumentParser()
        fp.add_argument("--app-name", type=str,
                        help="Application and process name")
        fp.add_argument("--env", type=str,
                        choices=["dev", "pre-prod", "prod"],
                        help="Application env (default %(default)s)")
        self.v._bind_parser_values(fp, ["--app-name=cmd-app", "--env=prod"])
        self.assertEqual("cmd-app", self.v.get("app_name"))
        self.assertEqual("prod", self.v.get("env"))

    def test_args_with_bad_value(self):
        p = argparse.ArgumentParser()
        p.add_argument("--app-name", type=str,
                       help="Application and process name")
        p.add_argument("--env", type=str,
                       choices=["dev", "pre-prod", "prod"],
                       help="Application env")
        # Setting a value flag which is not in the choices list should raise a system error
        # Help will be shown in cmd to see how to use the flag.
        with self.assertRaises(SystemExit):
            self.v._bind_parser_values(
                p,
                ["--app-name=cmd-app", "--env=not-in-the-list"])

    def test_args_override(self):
        # Yaml config
        self.v.set_config_type("yaml")
        r = yaml.safe_dump("yaml_param: from_yaml")
        self.v._unmarshall_reader(r, self.v._config)

        # Overrides
        self.v.set("overrides_param", "from_overrides")
        self.assertEqual("from_overrides", self.v.get("overrides_param"))

        # Default
        self.v.set_default("default_param", "from_default")
        self.assertEqual("from_default", self.v.get("default_param"))

        p = argparse.ArgumentParser()
        p.add_argument("--yaml-param", type=str)
        p.add_argument("--overrides-param", type=str,
                       default="override_arg")
        p.add_argument("--default-param", type=str)
        p.add_argument("--default-param-arg", type=str,
                       default="default_from_arg")

        self.v._bind_parser_values(p, ["--yaml-param=from_flags",
                                       "--default-param=from_flags"])

        self.assertEqual("from_flags", self.v.get("yaml_param"))
        self.assertEqual("from_overrides", self.v.get("overrides_param"))
        self.assertEqual("from_flags", self.v.get("default_param"))
        self.assertEqual("default_from_arg", self.v.get("default_param_arg"))

    def test_default_post(self):
        self.assertNotEqual("NYC", self.v.get("state"))
        self.v.set_default("state", "NYC")
        self.assertEqual("NYC", self.v.get("state"))

    def test_nested_default_post(self):
        self._init_yaml()
        self.assertTrue(self.v.is_set("clothing"))
        self.assertFalse(self.v.is_set("clothing.gloves"))
        self.assertNotEqual("leather", self.v.get("clothing.gloves"))
        self.v.set_default("clothing.gloves", "leather")
        self.assertEqual("leather", self.v.get("clothing.gloves"))

    def test_aliases(self):
        self.v.register_alias("years", "age")
        self.v.set("years", 45)
        self.assertEqual(45, self.v.get("age"))

    def test_alias_in_config_file(self):
        # the config file specifies "beard". If we make this an alias for
        # "hasbeard", we still want the old config file to work with beard.
        self._init_yaml()
        self.v.register_alias("hasbeard", "beard")
        self.assertEqual(True, self.v.get("hasbeard"))
        self.assertEqual(True, self.v.get("beard"))
        self.v.set("hasbeard", False)
        self.assertEqual(False, self.v.get("hasbeard"))
        self.assertEqual(False, self.v.get("beard"))

    def test_yaml(self):
        self._init_yaml()
        self.assertEqual("steve", self.v.get("name"))

    def test_json(self):
        self._init_json()
        self.assertEqual("0001", self.v.get("id"))

    def test_toml(self):
        self._init_toml()
        self.assertEqual("TOML Example", self.v.get("title"))

    def test_env(self):
        self._init_json()

        self.v.bind_env("id")
        self.v.bind_env("f", "FOOD")
        self.v.bind_env("icings.premium.types", "PREMIUM_ICINGS")

        os.environ["ID"] = "13"
        os.environ["FOOD"] = "apple"
        os.environ["NAME"] = "crunk"
        os.environ["PREMIUM_ICINGS"] = "Regular,Chocolate"

        self.assertEqual("13", self.v.get("id"))
        self.assertEqual("apple", self.v.get("f"))
        self.assertEqual("Cake", self.v.get("name"))

        self.assertEqual("Regular,Chocolate", self.v.get("icings.premium.types"))
        self.assertEqual("Regular,Chocolate", self.v.get("icings")["premium"]["types"])
        self.assertEqual("Regular,Chocolate", self.v.get("icings.premium")["types"])

        self.v.automatic_env()

        self.assertEqual("crunk", self.v.get("name"))

    def test_auto_env(self):
        self.v.automatic_env()
        os.environ["FOO_BAR"] = "13"
        self.assertEqual("13", self.v.get("foo_bar"))

    def test_auto_env_with_prefix(self):
        self.v.automatic_env()
        self.v.set_env_prefix("Baz")
        os.environ["BAZ_BAR"] = "13"
        self.assertEqual("13", self.v.get("bar"))

    def test_set_env_replacer(self):
        self.v.automatic_env()
        os.environ["REFRESH_INTERVAL"] = "30s"

        self.v.set_env_key_replacer("-", "_")

        self.assertEqual("30s", self.v.get("refresh-interval"))

    def test_all_keys(self):
        self._init_json()
        self.v.set("setkey", "setvalue")
        self.v.set_default("defaultkey", "defaultvalue")
        all_keys = ["batters", "name", "icings", "ppu", "type", "id",
                    "setkey", "defaultkey"]
        self.assertSetEqual(set(self.v.all_keys()), set(all_keys))

    def test_case_insensitive(self):
        self.v.set("Title", "Checking Case")
        self.assertEqual("Checking Case", self.v.get("tItle"))

        self._init_json(fixture=json_camel_case_example)
        self.assertEqual("0001", self.v.get("Id"))
        self.assertEqual({
            "Batter": [
                {"Type": "Regular"},
                {"Type": "Chocolate"},
                {"Type": "Blueberry"},
                {"Type": "Devil's Food"},
            ],
        }, self.v.get("batters"))
        self.assertEqual([
            "0.42",
            "0.82",
        ], self.v.get("prices"))

    def test_aliases_of_aliases(self):
        self.v.register_alias("Foo", "Bar")
        self.v.register_alias("Bar", "Title")
        self.v.set("Foo", "Checking Case")

        self.assertEqual("Checking Case", self.v.get("Bar"))

    def test_recursive_aliases(self):
        self.v.register_alias("Baz", "Roo")
        self.v.register_alias("Roo", "baz")

    def test_unmarshall(self):
        self.v.set_default("port", 1313)
        self.v.set("name", "Steve")

        cls = type("MyClass", (), {})
        c = self.v.unmarshall(cls)

        self.assertEqual(c.name, self.v.get("name"))
        self.assertEqual(c.port, self.v.get("port"))

        self.v.set("port", 1234)
        c = self.v.unmarshall(cls)
        self.assertEqual(c.port, self.v.get("port"))

    def test_is_set(self):
        self.v.set_config_type("yaml")
        self.v.read_config(yaml.safe_dump(text(yaml_example)))
        self.assertTrue(self.v.is_set("clothing.jacket"))
        self.assertFalse(self.v.is_set("clothing.jackets"))
        self.assertFalse(self.v.is_set("helloworld"))
        self.v.set("helloworld", "fubar")
        self.assertTrue(self.v.is_set("helloworld"))

    def test_dirs_search(self):
        root, config, cleanup = self._init_dirs()

        try:
            v = vyper.Vyper()
            v.set_config_name(config)
            v.set_config_type("toml")
            v.set_default("key", "default")

            entries = os.listdir(root)
            for e in entries:
                if os.path.isdir(e):
                    v.add_config_path(e)

            v.read_in_config()

            self.assertEqual("value is " + v._config_paths[0].name,
                             v.get_string("key"))
        finally:
            cleanup()

    def test_wrong_dirs_search_not_found(self):
        _, config, cleanup = self._init_dirs()

        try:
            v = vyper.Vyper()
            v.set_config_name(config)
            v.set_default("key", "default")

            v.add_config_path("whattayoutalkingabout")
            v.add_config_path("thispathainthere")

            self.assertRaises(errors.UnsupportedConfigError, v.read_in_config)

            self.assertEqual("default", v.get_string("key"))
        finally:
            cleanup()

    def test_bound_case_sensitivity(self):
        self._init_yaml()
        self.assertEqual("brown", self.v.get("eyes"))

        self.v.bind_env("eYEs", "TURTLE_EYES")
        os.environ["TURTLE_EYES"] = "blue"

        self.assertEqual("blue", self.v.get("eyes"))

        arg_set = argparse.ArgumentParser()
        arg_set.add_argument("--eyeballs", default="green")
        args = arg_set.parse_known_args()

        self.v.bind_arg("eYEs", vars(args[0])["eyeballs"])
        self.assertEqual("green", self.v.get("eyes"))

    def test_complex_bound_case_sensitivity(self):
        self._init_json(fixture=json_camel_case_example)
        self.assertEqual(["plain", "glazed"], self.v.get("Icings.Regular.Types"))

        self.v.bind_env("IcIngs.ReGular.TyPes", "REGULAR_ICING")
        self.v.bind_env("IcIngs.Premium", "PREMIUM_ICING")
        os.environ["REGULAR_ICING"] = "chocolate"
        os.environ["PREMIUM_ICING"] = "Sold Out"

        self.assertEqual("chocolate", self.v.get("Icings.Regular.Types"))
        self.assertEqual("Sold Out", self.v.get("Icings.Premium"))
        self.assertEqual("chocolate", self.v.get("Icings.Regular")["Types"])

        icings = self.v.get("icings")
        self.assertEqual("Sold Out", icings["Premium"])
        self.assertEqual({"Types": "chocolate"}, icings["Regular"])

    def test_sub(self):
        self.v.set_config_type("yaml")
        self.v.read_config(yaml.safe_dump(text(yaml_example)))

        subv = self.v.sub("clothing")
        self.assertEqual(self.v.get("clothing.pants.size"),
                         subv.get("pants.size"))

        subv = self.v.sub("clothing.pants")
        self.assertEqual(self.v.get("clothing.pants.size"), subv.get("size"))

        subv = self.v.sub("clothing.pants.size")
        self.assertEqual(subv, None)

    def test_unmarshalling_with_aliases(self):
        self.v.set_default("Id", 1)
        self.v.set("name", "Steve")
        self.v.set("lastname", "Owen")

        self.v.register_alias("UserId", "Id")
        self.v.register_alias("Firstname", "name")
        self.v.register_alias("Surname", "lastname")

        cls = type("MyClass", (), {})
        c = self.v.unmarshall(cls)

        self.assertEqual(c.id, 1)
        self.assertEqual(c.firstname, "Steve")
        self.assertEqual(c.surname, "Owen")

    def test_get_bool(self):
        self.v.set("mykey", "FALSE")
        self.assertEqual(self.v.get_bool("mykey"), False)

        self.v.set("mykey", "fAlSe")
        self.assertEqual(self.v.get_bool("mykey"), False)

        # make sure we don't try to .lower() non-strings
        self.v.set("myintkey", 3)
        self.assertEqual(self.v.get_bool("myintkey"), True)

        self.v.set("myfloatkey", 3.14159)
        self.assertEqual(self.v.get_bool("myfloatkey"), True)

    def test_merge_config(self):
        x = "a: abc"
        y = "b: xyz"
        self.v.set_config_type("yaml")

        self.v.read_config(yaml.safe_dump(text(x)))
        self.assertEqual(self.v.get("a"), "abc")

        self.v.merge_config(yaml.safe_dump(text(y)))
        self.assertEqual(self.v.get("a"), "abc")
        self.assertEqual(self.v.get("b"), "xyz")

    def test_merge_overwrite_key(self):
        x = "a: abc"
        y = "a: xyz"
        self.v.set_config_type("yaml")

        self.v.read_config(yaml.safe_dump(text(x)))
        self.assertEqual(self.v.get("a"), "abc")

        self.v.merge_config(yaml.safe_dump(text(y)))
        self.assertEqual(self.v.get("a"), "xyz")

<<<<<<< HEAD
    def test_merge_recurse_missing_source_key(self):
        x = "a: abc"
        y = """a: xyz
b:
  c: def"""
        self.v.set_config_type("yaml")

        self.v.read_config(yaml.safe_dump(text(x)))
        self.assertEqual(self.v.get("a"), "abc")

        self.v.merge_config(yaml.safe_dump(text(y)))
        self.assertEqual(self.v.get("a"), "xyz")
        self.assertEqual(self.v.get("b.c"), "def")

    def test_merge_recurse_missing_destination_key(self):
        x = """a: abc
b:
  c: xyz"""
        y = "a: xyz"
        self.v.set_config_type("yaml")

        self.v.read_config(yaml.safe_dump(text(x)))
        self.assertEqual(self.v.get("a"), "abc")

        self.v.merge_config(yaml.safe_dump(text(y)))
        self.assertEqual(self.v.get("a"), "xyz")
        self.assertEqual(self.v.get("b.c"), "xyz")
=======
    def test_not_found(self):
        not_found_key = 'not.found.key'
        self.assertEqual(self.v.get(not_found_key), None)
        self.assertEqual(self.v.get_string(not_found_key), '')
        self.assertEqual(self.v.get_int(not_found_key), 0)
        self.assertEqual(self.v.get_float(not_found_key), 0.0)
        self.assertEqual(self.v.get_bool(not_found_key), False)
>>>>>>> 10d54aa7
<|MERGE_RESOLUTION|>--- conflicted
+++ resolved
@@ -548,7 +548,6 @@
         self.v.merge_config(yaml.safe_dump(text(y)))
         self.assertEqual(self.v.get("a"), "xyz")
 
-<<<<<<< HEAD
     def test_merge_recurse_missing_source_key(self):
         x = "a: abc"
         y = """a: xyz
@@ -576,12 +575,11 @@
         self.v.merge_config(yaml.safe_dump(text(y)))
         self.assertEqual(self.v.get("a"), "xyz")
         self.assertEqual(self.v.get("b.c"), "xyz")
-=======
+
     def test_not_found(self):
         not_found_key = 'not.found.key'
         self.assertEqual(self.v.get(not_found_key), None)
         self.assertEqual(self.v.get_string(not_found_key), '')
         self.assertEqual(self.v.get_int(not_found_key), 0)
         self.assertEqual(self.v.get_float(not_found_key), 0.0)
-        self.assertEqual(self.v.get_bool(not_found_key), False)
->>>>>>> 10d54aa7
+        self.assertEqual(self.v.get_bool(not_found_key), False)